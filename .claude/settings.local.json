{
  "permissions": {
    "allow": [
      "Bash(uv add:*)",
      "Bash(uv run:*)",
      "Bash(echo:*)",
      "Bash(pandoc SCOTUS_PIPELINE_GUIDE.md -o SCOTUS_PIPELINE_GUIDE.pdf)",
      "Bash(pandoc SCOTUS_PIPELINE_GUIDE.md --pdf-engine=wkhtmltopdf -o SCOTUS_PIPELINE_GUIDE.pdf)",
      "Bash(pandoc SCOTUS_PIPELINE_GUIDE.md --pdf-engine=wkhtmltopdf --pdf-engine-opt=--margin-top --pdf-engine-opt=0.5in --pdf-engine-opt=--margin-bottom --pdf-engine-opt=0.5in --pdf-engine-opt=--margin-left --pdf-engine-opt=0.5in --pdf-engine-opt=--margin-right --pdf-engine-opt=0.5in -o SCOTUS_PIPELINE_GUIDE.pdf)",
      "WebFetch(domain:ai.google.dev)",
      "Bash(python:*)",
      "Bash(mkdir:*)",
      "WebFetch(domain:www.courtlistener.com)",
      "Bash(find:*)",
      "Bash(sed:*)",
      "Bash(rm:*)",
      "Bash(uv sync:*)",
      "Bash(git branch:*)",
      "Bash(git merge:*)",
      "WebFetch(domain:googleapis.github.io)",
<<<<<<< HEAD
      "Bash(git pull:*)"
=======
      "Bash(cat:*)",
      "WebSearch",
      "WebFetch(domain:www.federalregister.gov)",
      "WebFetch(domain:unblock.federalregister.gov)",
      "WebFetch(domain:github.com)",
      "WebFetch(domain:platform.openai.com)",
      "Bash(git push:*)"
>>>>>>> 19a4a5ea
    ],
    "deny": []
  }
}<|MERGE_RESOLUTION|>--- conflicted
+++ resolved
@@ -18,17 +18,14 @@
       "Bash(git branch:*)",
       "Bash(git merge:*)",
       "WebFetch(domain:googleapis.github.io)",
-<<<<<<< HEAD
-      "Bash(git pull:*)"
-=======
       "Bash(cat:*)",
       "WebSearch",
       "WebFetch(domain:www.federalregister.gov)",
       "WebFetch(domain:unblock.federalregister.gov)",
       "WebFetch(domain:github.com)",
       "WebFetch(domain:platform.openai.com)",
+      "Bash(git pull:*)",
       "Bash(git push:*)"
->>>>>>> 19a4a5ea
     ],
     "deny": []
   }
